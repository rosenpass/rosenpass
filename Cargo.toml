[workspace]
resolver = "2"

members = [
    "rosenpass",
    "cipher-traits",
    "ciphers",
    "util",
    "constant-time",
    "oqs",
    "to",
    "fuzz",
    "secret-memory",
    "rp",
]

default-members = [
    "rosenpass",
    "rp",
]

[workspace.metadata.release]
# ensure that adding `--package` as argument to `cargo release` still creates version tags in the form of `vx.y.z`
tag-prefix = ""

[workspace.dependencies]
rosenpass = { path = "rosenpass" }
rosenpass-util = { path = "util" }
rosenpass-constant-time = { path = "constant-time" }
rosenpass-cipher-traits = { path = "cipher-traits" }
rosenpass-ciphers = { path = "ciphers" }
rosenpass-to = { path = "to" }
rosenpass-secret-memory = { path = "secret-memory" }
rosenpass-oqs = { path = "oqs" }
criterion = "0.4.0"
test_bin = "0.4.0"
libfuzzer-sys = "0.4"
stacker = "0.1.15"
doc-comment = "0.3.3"
base64 = "0.21.7"
zeroize = "1.7.0"
memoffset = "0.9.1"
thiserror = "1.0.59"
paste = "1.0.14"
env_logger = "0.10.2"
toml = "0.7.8"
static_assertions = "1.1.0"
allocator-api2 = "0.2.14"
allocator-api2-tests = "0.2.15"
memsec = "0.6.3"
rand = "0.8.5"
typenum = "1.17.0"
log = { version = "0.4.21" }
clap = { version = "4.5.4", features = ["derive"] }
serde = { version = "1.0.200", features = ["derive"] }
arbitrary = { version = "1.3.2", features = ["derive"] }
anyhow = { version = "1.0.82", features = ["backtrace", "std"] }
mio = { version = "0.8.11", features = ["net", "os-poll"] }
oqs-sys = { version = "0.9.1", default-features = false, features = ['classic_mceliece', 'kyber']  }
blake2 = "0.10.6"
chacha20poly1305 = { version = "0.10.1", default-features = false, features = [ "std", "heapless" ] }
zerocopy = { version = "0.7.32", features = ["derive"] }
home = "0.5.9"
<<<<<<< HEAD
serial_test = "3.1.1"
derive_builder = "0.20.0"
=======
serial_test = "3.0.0"
derive_builder = "0.20.0"
ipnet = "2.9.0"
>>>>>>> 9aa91b4a
<|MERGE_RESOLUTION|>--- conflicted
+++ resolved
@@ -61,11 +61,6 @@
 chacha20poly1305 = { version = "0.10.1", default-features = false, features = [ "std", "heapless" ] }
 zerocopy = { version = "0.7.32", features = ["derive"] }
 home = "0.5.9"
-<<<<<<< HEAD
 serial_test = "3.1.1"
 derive_builder = "0.20.0"
-=======
-serial_test = "3.0.0"
-derive_builder = "0.20.0"
-ipnet = "2.9.0"
->>>>>>> 9aa91b4a
+ipnet = "2.9.0"