[workspace]
resolver = "2"

members = [
    "rosenpass",
    "cipher-traits",
    "ciphers",
    "util",
    "constant-time",
    "oqs",
    "to",
    "fuzz",
    "secret-memory",
    "rp",
    "wireguard-broker",
]

default-members = ["rosenpass", "rp", "wireguard-broker"]

[workspace.metadata.release]
# ensure that adding `--package` as argument to `cargo release` still creates version tags in the form of `vx.y.z`
tag-prefix = ""

[workspace.dependencies]
rosenpass = { path = "rosenpass" }
rosenpass-util = { path = "util" }
rosenpass-constant-time = { path = "constant-time" }
rosenpass-cipher-traits = { path = "cipher-traits" }
rosenpass-ciphers = { path = "ciphers" }
rosenpass-to = { path = "to" }
rosenpass-secret-memory = { path = "secret-memory" }
rosenpass-oqs = { path = "oqs" }
rosenpass-wireguard-broker = { path = "wireguard-broker" }
doc-comment = "0.3.3"
base64ct = {version = "1.6.0", default-features=false}
zeroize = "1.8.1"
memoffset = "0.9.1"
thiserror = "1.0.61"
paste = "1.0.15"
env_logger = "0.10.2"
toml = "0.7.8"
static_assertions = "1.1.0"
allocator-api2 = "0.2.14"
memsec = { git = "https://github.com/rosenpass/memsec.git", rev = "3a1646c", features = [ "alloc_ext", ] }
rand = "0.8.5"
typenum = "1.17.0"
log = { version = "0.4.21" }
clap = { version = "4.5.4", features = ["derive"] }
serde = { version = "1.0.203", features = ["derive"] }
arbitrary = { version = "1.3.2", features = ["derive"] }
anyhow = { version = "1.0.86", features = ["backtrace", "std"] }
mio = { version = "0.8.11", features = ["net", "os-poll"] }
oqs-sys = { version = "0.9.1", default-features = false, features = [
    'classic_mceliece',
    'kyber',
] }
blake2 = "0.10.6"
chacha20poly1305 = { version = "0.10.1", default-features = false, features = [
    "std",
    "heapless",
] }
zerocopy = { version = "0.7.34", features = ["derive"] }
home = "0.5.9"
derive_builder = "0.20.0"
<<<<<<< HEAD
tokio = { version = "1.0", features = ["macros", "rt-multi-thread"] }
postcard = { version = "1.0.8", features = ["alloc"] }
=======
tokio = { version = "1.38", features = ["macros", "rt-multi-thread"] }
postcard= {version = "1.0.8", features = ["alloc"]}
>>>>>>> fd397b9e

#Dev dependencies
serial_test = "3.1.1"
tempfile = "3"
stacker = "0.1.15"
libfuzzer-sys = "0.4"
test_bin = "0.4.0"
criterion = "0.4.0"
allocator-api2-tests = "0.2.15"
procspawn = {version = "1.0.0", features= ["test-support"]}


#Broker dependencies (might need cleanup or changes)
wireguard-uapi = "3.0.0"
command-fds = "0.2.3"
rustix = { version = "0.38.27", features = ["net"] }<|MERGE_RESOLUTION|>--- conflicted
+++ resolved
@@ -62,13 +62,8 @@
 zerocopy = { version = "0.7.34", features = ["derive"] }
 home = "0.5.9"
 derive_builder = "0.20.0"
-<<<<<<< HEAD
-tokio = { version = "1.0", features = ["macros", "rt-multi-thread"] }
-postcard = { version = "1.0.8", features = ["alloc"] }
-=======
 tokio = { version = "1.38", features = ["macros", "rt-multi-thread"] }
 postcard= {version = "1.0.8", features = ["alloc"]}
->>>>>>> fd397b9e
 
 #Dev dependencies
 serial_test = "3.1.1"
