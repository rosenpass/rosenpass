--- conflicted
+++ resolved
@@ -32,13 +32,8 @@
 rosenpass-oqs = { path = "oqs" }
 rosenpass-wireguard-broker = { path = "wireguard-broker" }
 doc-comment = "0.3.3"
-<<<<<<< HEAD
-base64ct = { version = "1.6.0", default-features = false }
-zeroize = "1.7.0"
-=======
 base64ct = {version = "1.6.0", default-features=false}
 zeroize = "1.8.1"
->>>>>>> e92fa552
 memoffset = "0.9.1"
 thiserror = "1.0.61"
 paste = "1.0.15"
