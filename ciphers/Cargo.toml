--- conflicted
+++ resolved
@@ -36,10 +36,6 @@
 zeroize = { workspace = true }
 chacha20poly1305 = { workspace = true }
 blake2 = { workspace = true }
-<<<<<<< HEAD
-libcrux = { workspace = true, optional = true }
-sha3 = {workspace = true}
-=======
 sha3 = { workspace = true }
 rand = { workspace = true, optional = true }
 thiserror = { workspace = true, optional = true }
@@ -52,5 +48,4 @@
 libcrux = { workspace = true, optional = true }
 
 [dev-dependencies]
-rand = { workspace = true }
->>>>>>> d7676341
+rand = { workspace = true }