--- conflicted
+++ resolved
@@ -1,20 +1,3 @@
-<<<<<<< HEAD
-/// This module provides the following cryptographic schemes:
-/// - [blake2b]: The blake2b hash function
-/// - [chacha20poly1305_ietf]: The Chacha20Poly1305 AEAD as implemented in [RustCrypto](https://crates.io/crates/chacha20poly1305) (only used when the feature `experiment_libcrux` is disabled).
-/// - [chacha20poly1305_ietf_libcrux]: The Chacha20Poly1305 AEAD as implemented in [libcrux](https://github.com/cryspen/libcrux) (only used when the feature `experiment_libcrux` is enabled).
-/// - [incorrect_hmac_blake2b]: An (incorrect) hmac based on [blake2b].
-/// - [xchacha20poly1305_ietf] The Chacha20Poly1305 AEAD as implemented in [RustCrypto](https://crates.io/crates/chacha20poly1305)
-#[cfg(not(feature = "experiment_libcrux"))]
-pub mod chacha20poly1305_ietf;
-#[cfg(feature = "experiment_libcrux")]
-pub mod chacha20poly1305_ietf_libcrux;
-pub mod xchacha20poly1305_ietf;
-mod hash_functions;
-pub mod either_hash;
-
-pub use hash_functions::{blake2b, incorrect_hmac_blake2b, keyed_shake256}; 
-=======
 //! Contains the implementations of the crypto algorithms used throughout Rosenpass.
 
 pub mod keyed_hash;
@@ -30,5 +13,4 @@
     feature = "experiment_libcrux_chachapoly",
     feature = "experiment_libcrux_kyber"
 ))]
-pub mod libcrux;
->>>>>>> d7676341
+pub mod libcrux;