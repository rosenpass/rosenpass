--- conflicted
+++ resolved
@@ -13,11 +13,7 @@
 //! use rosenpass::{hash_domain, hash_domain_ns};
 //! use rosenpass::hash_domains::protocol;
 //!
-<<<<<<< HEAD
-//! use rosenpass_ciphers::subtle::either_hash::EitherShakeOrBlake;
-=======
 //! use rosenpass_ciphers::subtle::keyed_hash::KeyedHash;
->>>>>>> d7676341
 //!
 //! // Declaring a custom hash domain
 //! hash_domain_ns!(protocol, custom_domain, "my custom hash domain label");
@@ -33,11 +29,7 @@
 //! hash_domain!(domain_separators, sep2, "2");
 //!
 //! // We use the SHAKE256 hash function for this example
-<<<<<<< HEAD
-//! let hash_choice = EitherShakeOrBlake::Left(rosenpass_ciphers::subtle::keyed_shake256::SHAKE256Core);
-=======
 //! let hash_choice = KeyedHash::keyed_shake256();
->>>>>>> d7676341
 //!
 //! // Generating values under hasher1 with both domain separators
 //! let h1 = hasher1(hash_choice.clone())?.mix(b"some data")?.dup();
@@ -62,13 +54,7 @@
 
 use anyhow::Result;
 use rosenpass_ciphers::hash_domain::HashDomain;
-<<<<<<< HEAD
-use rosenpass_ciphers::subtle::either_hash::EitherShakeOrBlake;
-use rosenpass_ciphers::subtle::incorrect_hmac_blake2b::Blake2bCore;
-use rosenpass_ciphers::subtle::keyed_shake256::SHAKE256Core;
-=======
 use rosenpass_ciphers::subtle::keyed_hash::KeyedHash;
->>>>>>> d7676341
 
 /// Declare a hash function
 ///
@@ -82,11 +68,7 @@
 macro_rules! hash_domain_ns {
     ($(#[$($attrss:tt)*])* $base:ident, $name:ident, $($lbl:expr),+ ) => {
         $(#[$($attrss)*])*
-<<<<<<< HEAD
-        pub fn $name(hash_choice: EitherShakeOrBlake) -> ::anyhow::Result<::rosenpass_ciphers::hash_domain::HashDomain> {
-=======
         pub fn $name(hash_choice: KeyedHash) -> ::anyhow::Result<::rosenpass_ciphers::hash_domain::HashDomain> {
->>>>>>> d7676341
             let t = $base(hash_choice)?;
             $( let t = t.mix($lbl.as_bytes())?; )*
             Ok(t)
@@ -105,11 +87,7 @@
 macro_rules! hash_domain {
     ($(#[$($attrss:tt)*])* $base:ident, $name:ident, $($lbl:expr),+ ) => {
         $(#[$($attrss)*])*
-<<<<<<< HEAD
-        pub fn $name(hash_choice: EitherShakeOrBlake) -> ::anyhow::Result<[u8; ::rosenpass_ciphers::KEY_LEN]> {
-=======
         pub fn $name(hash_choice: KeyedHash) -> ::anyhow::Result<[u8; ::rosenpass_ciphers::KEY_LEN]> {
->>>>>>> d7676341
             let t = $base(hash_choice)?;
             $( let t = t.mix($lbl.as_bytes())?; )*
             Ok(t.into_value())
@@ -126,22 +104,11 @@
 /// 
 /// TODO: Update documentation
 ///
-/// TODO: Update documentation
-///
 /// # Examples
 ///
 /// See the source file for details about how this is used concretely.
 ///
 /// See the [module](self) documentation on how to use the hash domains in general
-<<<<<<< HEAD
-pub fn protocol(hash_choice: EitherShakeOrBlake) -> Result<HashDomain> {
-    // TODO: Update this string that is mixed in?
-    match hash_choice {
-        EitherShakeOrBlake::Left(SHAKE256Core) => HashDomain::zero(hash_choice).mix("Rosenpass v1 mceliece460896 Kyber512 ChaChaPoly1305 SHAKE256".as_bytes()),
-        EitherShakeOrBlake::Right(Blake2bCore) => HashDomain::zero(hash_choice).mix("Rosenpass v1 mceliece460896 Kyber512 ChaChaPoly1305 Blake2b".as_bytes()),
-    }
-    
-=======
 pub fn protocol(hash_choice: KeyedHash) -> Result<HashDomain> {
     // TODO: Update this string that is mixed in?
     match hash_choice {
@@ -150,7 +117,6 @@
         KeyedHash::IncorrectHmacBlake2b(_) => HashDomain::zero(hash_choice)
             .mix("Rosenpass v1 mceliece460896 Kyber512 ChaChaPoly1305 Blake2b".as_bytes()),
     }
->>>>>>> d7676341
 }
 
 hash_domain_ns!(
