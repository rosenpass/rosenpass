--- conflicted
+++ resolved
@@ -6,11 +6,6 @@
     result::ensure_or,
 };
 use thiserror::Error;
-<<<<<<< HEAD
-use crate::config::ProtocolVersion;
-use super::{CryptoServer, PeerPtr, SPk, SSk, SymKey};
-=======
->>>>>>> d7676341
 
 #[derive(Debug, Clone)]
 /// A pair of matching public/secret keys used to launch the crypto server.
@@ -192,9 +187,6 @@
 
         let mut srv = CryptoServer::new(sk, pk);
 
-<<<<<<< HEAD
-        for (idx, PeerParams { psk, pk , protocol_version}) in self.peers.into_iter().enumerate() {
-=======
         for (
             idx,
             PeerParams {
@@ -204,7 +196,6 @@
             },
         ) in self.peers.into_iter().enumerate()
         {
->>>>>>> d7676341
             let PeerPtr(idx2) = srv.add_peer(psk, pk, protocol_version.into())?;
             assert!(idx == idx2, "Peer id changed during CryptoServer construction from {idx} to {idx2}. This is a developer error.")
         }
@@ -354,11 +345,6 @@
     /// assert_eq!(peer.spkt, public_key);
     /// assert_eq!(peer_psk.secret(), pre_shared_key.secret());
     /// ```
-<<<<<<< HEAD
-    pub fn with_added_peer(&mut self, psk: Option<SymKey>, pk: SPk, protocol_version: ProtocolVersion) -> &mut Self {
-        // TODO: Check here already whether peer was already added
-        self.peers.push(PeerParams { psk, pk, protocol_version });
-=======
     pub fn with_added_peer(
         &mut self,
         psk: Option<SymKey>,
@@ -371,21 +357,16 @@
             pk,
             protocol_version,
         });
->>>>>>> d7676341
         self
     }
 
     /// Add a new entry to the list of registered peers, with or without a pre-shared key.
-<<<<<<< HEAD
-    pub fn add_peer(&mut self, psk: Option<SymKey>, pk: SPk, protocol_version: ProtocolVersion) -> PeerPtr {
-=======
     pub fn add_peer(
         &mut self,
         psk: Option<SymKey>,
         pk: SPk,
         protocol_version: ProtocolVersion,
     ) -> PeerPtr {
->>>>>>> d7676341
         let id = PeerPtr(self.peers.len());
         self.with_added_peer(psk, pk, protocol_version);
         id
