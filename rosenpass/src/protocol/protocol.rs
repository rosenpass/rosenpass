--- conflicted
+++ resolved
@@ -1943,11 +1943,7 @@
         &mut self,
         rx_buf: &[u8],
         tx_buf: &mut [u8],
-<<<<<<< HEAD
         _host_identification: &H, // Not used when not under load
-=======
-        _host_identification: &H,
->>>>>>> 916a9ebb
     ) -> Result<HandleMsgResult> {
         self.handle_msg(rx_buf, tx_buf)
     }
