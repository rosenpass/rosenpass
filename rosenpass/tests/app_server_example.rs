--- conflicted
+++ resolved
@@ -12,15 +12,8 @@
     app_server::{AppServer, AppServerTest, MAX_B64_KEY_SIZE},
     protocol::{SPk, SSk, SymKey},
 };
-<<<<<<< HEAD
-use rosenpass::config::ProtocolVersion;
-use rosenpass_cipher_traits::Kem;
-use rosenpass_ciphers::kem::StaticKem;
-use rosenpass_secret_memory::Secret;
-=======
 use rosenpass_cipher_traits::primitives::Kem;
 use rosenpass_ciphers::StaticKem;
->>>>>>> d7676341
 use rosenpass_util::{file::LoadValueB64, functional::run, mem::DiscardResultExt, result::OkExt};
 
 #[test]
@@ -70,10 +63,6 @@
                 let outfile = Some(osk);
                 let port = otr_port;
                 let hostname = is_client.then(|| format!("[::1]:{port}"));
-<<<<<<< HEAD
-                srv.app_srv
-                    .add_peer(psk, pk, outfile, broker_peer, hostname, protocol_version.clone())?;
-=======
                 srv.app_srv.add_peer(
                     psk,
                     pk,
@@ -82,7 +71,6 @@
                     hostname,
                     protocol_version.clone(),
                 )?;
->>>>>>> d7676341
 
                 srv.app_srv.event_loop()
             })
