[package]
name = "rosenpass-util"
version = "0.1.0"
authors = ["Karolin Varner <karo@cupdev.net>", "wucke13 <wucke13@gmail.com>"]
edition = "2021"
license = "MIT OR Apache-2.0"
description = "Rosenpass internal utilities"
homepage = "https://rosenpass.eu/"
repository = "https://github.com/rosenpass/rosenpass"
readme = "readme.md"
rust-version = "1.77.0"

# See more keys and their definitions at https://doc.rust-lang.org/cargo/reference/manifest.html

[dependencies]
base64ct = { workspace = true }
anyhow = { workspace = true }
typenum = { workspace = true }
static_assertions = { workspace = true }
rustix = { workspace = true }
zeroize = { workspace = true }
zerocopy = { workspace = true }
thiserror = { workspace = true }
mio = { workspace = true }
tempfile = { workspace = true }
uds = { workspace = true, optional = true, features = ["mio_1xx"] }
libcrux-test-utils = { workspace = true, optional = true }
<<<<<<< HEAD
rosenpass-to = { workspace = true }
=======
tokio = { workspace = true, optional = true, features = [
  "macros",
  "rt-multi-thread",
  "sync",
  "time",
] }
log = { workspace = true }
>>>>>>> 916a9ebb

[features]
experiment_file_descriptor_passing = ["uds"]
trace_bench = ["dep:libcrux-test-utils"]
tokio = ["dep:tokio"]<|MERGE_RESOLUTION|>--- conflicted
+++ resolved
@@ -25,9 +25,7 @@
 tempfile = { workspace = true }
 uds = { workspace = true, optional = true, features = ["mio_1xx"] }
 libcrux-test-utils = { workspace = true, optional = true }
-<<<<<<< HEAD
 rosenpass-to = { workspace = true }
-=======
 tokio = { workspace = true, optional = true, features = [
   "macros",
   "rt-multi-thread",
@@ -35,7 +33,6 @@
   "time",
 ] }
 log = { workspace = true }
->>>>>>> 916a9ebb
 
 [features]
 experiment_file_descriptor_passing = ["uds"]
